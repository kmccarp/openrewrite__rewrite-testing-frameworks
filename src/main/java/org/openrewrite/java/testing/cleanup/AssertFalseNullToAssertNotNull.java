--- conflicted
+++ resolved
@@ -45,25 +45,12 @@
     public TreeVisitor<?, ExecutionContext> getVisitor() {
         return Preconditions.check(new UsesMethod<>(ASSERT_FALSE), new JavaVisitor<ExecutionContext>() {
 
-<<<<<<< HEAD
             JavaParser.Builder<?, ?> javaParser = null;
 
             private JavaParser.Builder<?, ?> javaParser(ExecutionContext ctx) {
                 if (javaParser == null) {
                     javaParser = JavaParser.fromJavaVersion()
-                            .classpathFromResources(ctx, "junit-jupiter-api-5.9.2");
-=======
-    @Override
-    protected JavaVisitor<ExecutionContext> getVisitor() {
-        return new JavaVisitor<ExecutionContext>() {
-
-            Supplier<JavaParser> javaParser = null;
-            private Supplier<JavaParser> javaParser(ExecutionContext ctx) {
-                if(javaParser == null) {
-                    javaParser = () -> JavaParser.fromJavaVersion()
-                            .classpathFromResources(ctx, "junit-jupiter-api-5.9")
-                            .build();
->>>>>>> 6363365e
+                            .classpathFromResources(ctx, "junit-jupiter-api-5.9");
                 }
                 return javaParser;
             }
