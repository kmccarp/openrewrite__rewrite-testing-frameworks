/*
 * Copyright 2021 the original author or authors.
 * <p>
 * Licensed under the Apache License, Version 2.0 (the "License");
 * you may not use this file except in compliance with the License.
 * You may obtain a copy of the License at
 * <p>
 * https://www.apache.org/licenses/LICENSE-2.0
 * <p>
 * Unless required by applicable law or agreed to in writing, software
 * distributed under the License is distributed on an "AS IS" BASIS,
 * WITHOUT WARRANTIES OR CONDITIONS OF ANY KIND, either express or implied.
 * See the License for the specific language governing permissions and
 * limitations under the License.
 */
package org.openrewrite.java.testing.junit5;

import org.openrewrite.*;
import org.openrewrite.internal.ListUtils;
import org.openrewrite.internal.lang.Nullable;
import org.openrewrite.java.*;
import org.openrewrite.java.search.UsesType;
import org.openrewrite.java.tree.*;
import org.openrewrite.marker.Markers;

import java.util.*;
import java.util.concurrent.atomic.AtomicReference;
import java.util.stream.Collectors;

import static org.openrewrite.Tree.randomId;

public class ParameterizedRunnerToParameterized extends Recipe {
    private static final AnnotationMatcher RUN_WITH_PARAMETERS = new AnnotationMatcher("@org.junit.runner.RunWith(org.junit.runners.Parameterized.class)");
    private static final AnnotationMatcher JUNIT_TEST = new AnnotationMatcher("@org.junit.Test");
    private static final AnnotationMatcher JUPITER_TEST = new AnnotationMatcher("@org.junit.jupiter.api.Test");
    private static final AnnotationMatcher PARAMETERS = new AnnotationMatcher("@org.junit.runners.Parameterized$Parameters");
    private static final AnnotationMatcher PARAMETER = new AnnotationMatcher("@org.junit.runners.Parameterized$Parameter");
    private static final AnnotationMatcher PARAMETERIZED_TEST = new AnnotationMatcher("@org.junit.jupiter.params.ParameterizedTest");

    private static final String PARAMETERS_ANNOTATION_ARGUMENTS = "parameters-annotation-args";
    private static final String CONSTRUCTOR_ARGUMENTS = "constructor-args";
    private static final String FIELD_INJECTION_ARGUMENTS = "field-injection-args";
    private static final String PARAMETERS_METHOD_NAME = "parameters-method-name";

    @Override
    public String getDisplayName() {
        return "JUnit 4 `@RunWith(Parameterized.class)` to JUnit Jupiter parameterized tests";
    }

    @Override
    public String getDescription() {
        return "Convert JUnit 4 parameterized runner the JUnit Jupiter parameterized test equivalent.";
    }

    @Override
    public TreeVisitor<?, ExecutionContext> getVisitor() {
        return Preconditions.check(new UsesType<>("org.junit.runners.Parameterized", false), new ParameterizedRunnerVisitor());
    }

    private static class ParameterizedRunnerVisitor extends JavaIsoVisitor<ExecutionContext> {
        @SuppressWarnings("unchecked")
        @Override
        public J.ClassDeclaration visitClassDeclaration(J.ClassDeclaration classDecl, ExecutionContext ctx) {
            J.ClassDeclaration cd = super.visitClassDeclaration(classDecl, ctx);
            Map<String, Object> params = getCursor().pollMessage(classDecl.getId().toString());
            if (params != null) {
                String parametersMethodName = (String) params.get(PARAMETERS_METHOD_NAME);
                List<Expression> parametersAnnotationArguments = (List<Expression>) params.get(PARAMETERS_ANNOTATION_ARGUMENTS);
                List<Statement> constructorParams = (List<Statement>) params.get(CONSTRUCTOR_ARGUMENTS);
                Map<Integer, Statement> fieldInjectionParams = (Map<Integer, Statement>) params.get(FIELD_INJECTION_ARGUMENTS);
                String initMethodName = "init" + cd.getSimpleName();

                // Constructor Injected Test
                if (parametersMethodName != null && constructorParams != null && constructorParams.stream().anyMatch(p -> p instanceof J.VariableDeclarations)) {
                    doAfterVisit(new ParameterizedRunnerToParameterizedTestsVisitor(classDecl, parametersMethodName, initMethodName, parametersAnnotationArguments, constructorParams, true, ctx));
                }

                // Field Injected Test
                else if (parametersMethodName != null && fieldInjectionParams != null) {
                    List<Statement> fieldParams = new ArrayList<>(fieldInjectionParams.values());
                    doAfterVisit(new ParameterizedRunnerToParameterizedTestsVisitor(classDecl, parametersMethodName, initMethodName, parametersAnnotationArguments, fieldParams, false, ctx));
                }
            }
            return cd;
        }

        @Override
        public J.MethodDeclaration visitMethodDeclaration(J.MethodDeclaration method, ExecutionContext ctx) {
            J.MethodDeclaration m = super.visitMethodDeclaration(method, ctx);
            Cursor classDeclCursor = getCursor().dropParentUntil(J.ClassDeclaration.class::isInstance);
            if (m.isConstructor()) {
                Map<String, Object> params = classDeclCursor.computeMessageIfAbsent(((J.ClassDeclaration) classDeclCursor.getValue()).getId().toString(), v -> new HashMap<>());
                params.put(CONSTRUCTOR_ARGUMENTS, m.getParameters());
            }
            for (J.Annotation annotation : m.getLeadingAnnotations()) {
                if (PARAMETERS.matches(annotation)) {
                    Map<String, Object> params = classDeclCursor.computeMessageIfAbsent(((J.ClassDeclaration) classDeclCursor.getValue()).getId().toString(), v -> new HashMap<>());
                    params.put(PARAMETERS_ANNOTATION_ARGUMENTS, annotation.getArguments());
                    params.put(PARAMETERS_METHOD_NAME, method.getSimpleName());
                    break;
                }
            }
            return m;
        }

        @Override
        public J.VariableDeclarations visitVariableDeclarations(J.VariableDeclarations multiVariable, ExecutionContext ctx) {
            J.VariableDeclarations variableDeclarations = super.visitVariableDeclarations(multiVariable, ctx);
            Cursor classDeclCursor = getCursor().dropParentUntil(J.ClassDeclaration.class::isInstance);
            J.Annotation parameterAnnotation = null;
            Integer position = 0;
            for (J.Annotation leadingAnnotation : variableDeclarations.getLeadingAnnotations()) {
                if (PARAMETER.matches(leadingAnnotation)) {
                    parameterAnnotation = leadingAnnotation;
                    if (parameterAnnotation.getArguments() != null && !(parameterAnnotation.getArguments().get(0) instanceof J.Empty)) {
                        J positionArg = parameterAnnotation.getArguments().get(0);
                        if (positionArg instanceof J.Assignment) {
                            position = (Integer) ((J.Literal) ((J.Assignment) positionArg).getAssignment()).getValue();
                        } else {
                            position = (Integer) ((J.Literal) positionArg).getValue();
                        }
                    }
                    break;
                }
            }

            if (parameterAnnotation != null) {
                // the variableDeclaration will be used for a method parameter set the prefix to empty and remove any comments
                J.VariableDeclarations variableForInitMethod = variableDeclarations.withLeadingAnnotations(new ArrayList<>()).withModifiers(new ArrayList<>()).withPrefix(Space.EMPTY);
                if (variableForInitMethod.getTypeExpression() != null) {
                    variableForInitMethod = variableForInitMethod.withTypeExpression(variableForInitMethod.getTypeExpression().withPrefix(Space.EMPTY).withComments(new ArrayList<>()));
                }
                Map<String, TreeMap<Integer, Statement>> params = classDeclCursor.computeMessageIfAbsent(((J.ClassDeclaration) classDeclCursor.getValue()).getId().toString(), v -> new HashMap<>());
                params.computeIfAbsent(FIELD_INJECTION_ARGUMENTS, v -> new TreeMap<>()).put(position, variableForInitMethod);
            }
            return variableDeclarations;
        }
    }

    private static class ParameterizedRunnerToParameterizedTestsVisitor extends JavaIsoVisitor<ExecutionContext> {

        private final J.ClassDeclaration scope;
        private final String initMethodName;
        private final List<Statement> parameterizedTestMethodParameters;
        @Nullable
        private final List<Expression> parameterizedTestAnnotationParameters;
        private final String initStatementParamString;

        private final JavaTemplate parameterizedTestTemplate;
        private final JavaTemplate methodSourceTemplate;
        private final JavaTemplate initMethodStatementTemplate;

        @Nullable
        private final JavaTemplate initMethodDeclarationTemplate;

        public ParameterizedRunnerToParameterizedTestsVisitor(J.ClassDeclaration scope,
                                                              String parametersMethodName,
                                                              String initMethodName,
                                                              @Nullable List<Expression> parameterizedTestAnnotationParameters,
                                                              List<Statement> parameterizedTestMethodParameters,
                                                              boolean isConstructorInjection,
                                                              ExecutionContext ctx) {
            this.scope = scope;
            this.initMethodName = initMethodName;

            this.parameterizedTestMethodParameters = parameterizedTestMethodParameters.stream()
                    .map(mp -> mp.withPrefix(Space.EMPTY).withComments(new ArrayList<>()))
                    .map(Statement.class::cast)
                    .collect(Collectors.toList());

            initStatementParamString = parameterizedTestMethodParameters.stream()
                    .filter(J.VariableDeclarations.class::isInstance)
                    .map(J.VariableDeclarations.class::cast)
                    .map(v -> v.getVariables().get(0).getSimpleName())
                    .collect(Collectors.joining(", "));

            // build @ParameterizedTest(#{}) template
            this.parameterizedTestAnnotationParameters = parameterizedTestAnnotationParameters;
            String parameterizedTestAnnotationTemplate = parameterizedTestAnnotationParameters != null ?
                    "@ParameterizedTest(#{any()})" :
                    "@ParameterizedTest";

            JavaParser.Builder<?, ?> javaParserBuilder = JavaParser.fromJavaVersion()
<<<<<<< HEAD
                    .classpathFromResources(ctx, "junit-jupiter-api-5.9.2", "junit-jupiter-params-5.9.2");
=======
              .classpathFromResources(ctx, "junit-jupiter-api-5.9", "junit-jupiter-params-5.9");
>>>>>>> 6363365e

            this.parameterizedTestTemplate = JavaTemplate.builder(parameterizedTestAnnotationTemplate)
                    .javaParser(javaParserBuilder)
                    .imports("org.junit.jupiter.params.ParameterizedTest")
                    .build();

            // build @MethodSource("...") template
            this.methodSourceTemplate = JavaTemplate.builder("@MethodSource(\"" + parametersMethodName + "\")")
                    .javaParser(javaParserBuilder)
                    .imports("org.junit.jupiter.params.provider.MethodSource")
                    .build();

            // build init-method with parameters template
            this.initMethodStatementTemplate = JavaTemplate.builder(initMethodName + "(#{});")
                    .context(this::getCursor)
                    .javaParser(javaParserBuilder)
                    .build();

            // If this is not a constructor injected test then build a javaTemplate for a new init-method
            if (!isConstructorInjection) {
                final StringBuilder initMethodTemplate = new StringBuilder("public void ").append(initMethodName).append("() {\n");
                final List<String> initStatementParams = new ArrayList<>();
                for (Statement parameterizedTestMethodParameter : parameterizedTestMethodParameters) {
                    J.VariableDeclarations vd = (J.VariableDeclarations) parameterizedTestMethodParameter;
                    if (vd.getTypeExpression() != null && vd.getVariables().size() == 1) {
                        initStatementParams.add(vd.getVariables().get(0).getSimpleName());
                    } else {
                        throw new AssertionError("Expected VariableDeclarations with TypeExpression and single Variable, got [" + parameterizedTestMethodParameter + "]");
                    }
                }

                for (String p : initStatementParams) {
                    initMethodTemplate.append("    this.").append(p).append(" = ").append(p).append(";\n");
                }

                initMethodTemplate.append("}");
                this.initMethodDeclarationTemplate = JavaTemplate.builder(initMethodTemplate.toString())
                        .context(this::getCursor)
                        .javaParser(javaParserBuilder)
                        .build();
            } else {
                this.initMethodDeclarationTemplate = null;
            }
        }

        @Override
        public J.CompilationUnit visitCompilationUnit(J.CompilationUnit cu, ExecutionContext ctx) {
            J.CompilationUnit c = super.visitCompilationUnit(cu, ctx);
            if (c != cu) {
                doAfterVisit(new RemoveAnnotationVisitor(PARAMETERS));
                doAfterVisit(new RemoveAnnotationVisitor(PARAMETER));
                doAfterVisit(new RemoveAnnotationVisitor(RUN_WITH_PARAMETERS));

                maybeRemoveImport("org.junit.Test");
                maybeRemoveImport("org.junit.runner.RunWith");
                maybeRemoveImport("org.junit.runners.Parameterized");
                maybeRemoveImport("org.junit.runners.Parameterized.Parameters");
                maybeRemoveImport("org.junit.runners.Parameterized.Parameter");
                maybeRemoveImport("org.junit.jupiter.api.Test");
                maybeAddImport("org.junit.jupiter.params.ParameterizedTest");
                maybeAddImport("org.junit.jupiter.params.provider.MethodSource");
            }
            return c;
        }

        @Override
        public J.ClassDeclaration visitClassDeclaration(J.ClassDeclaration classDecl, ExecutionContext ctx) {
            J.ClassDeclaration cd = super.visitClassDeclaration(classDecl, ctx);
            if (!scope.isScope(classDecl)) {
                return cd;
            }


            if (initMethodDeclarationTemplate != null) {
                cd = cd.withBody(cd.getBody().withTemplate(initMethodDeclarationTemplate, getCursor(),
                        cd.getBody().getCoordinates().lastStatement()));
                J.Block finalBody = cd.getBody();
                cd = cd.withBody(cd.getBody().withStatements(ListUtils.map(cd.getBody().getStatements(), stmt -> {
                    if (stmt instanceof J.MethodDeclaration) {
                        J.MethodDeclaration md = (J.MethodDeclaration) stmt;
                        if (md.getName().getSimpleName().equals(initMethodName)) {
                            J.Block body = md.getBody(); // Preserve body formatting
                            return autoFormat(md.withParameters(parameterizedTestMethodParameters).withBody(null),
                                    ctx, new Cursor(getCursor(), finalBody)).withBody(body);
                        }
                    }
                    return stmt;
                })));
            }

            // if a constructor was converted to an init method then remove final modifiers from any associated field variables.
            final Set<String> fieldNames = getCursor().pollMessage("INIT_VARS");
            if (fieldNames != null && !fieldNames.isEmpty()) {
                J.Block finalBody = cd.getBody();
                cd = cd.withBody(cd.getBody().withStatements(ListUtils.map(cd.getBody().getStatements(), statement -> {
                    if (statement instanceof J.VariableDeclarations) {
                        J.VariableDeclarations varDecls = (J.VariableDeclarations) statement;
                        if (varDecls.getVariables().stream().anyMatch(it -> fieldNames.contains(it.getSimpleName()))
                                && (varDecls.hasModifier(J.Modifier.Type.Final))) {
                            varDecls = varDecls.withModifiers(ListUtils.map(varDecls.getModifiers(), mod -> mod.getType() == J.Modifier.Type.Final ? null : mod));
                            statement = maybeAutoFormat(statement, varDecls, ctx, new Cursor(getCursor(), finalBody));
                        }
                    }
                    return statement;
                })));
            }
            return cd;
        }

        @Override
        public J.VariableDeclarations visitVariableDeclarations(J.VariableDeclarations multiVariable, ExecutionContext ctx) {
            J.VariableDeclarations vdecls = super.visitVariableDeclarations(multiVariable, ctx);
            if (!getCursor().dropParentUntil(J.ClassDeclaration.class::isInstance).isScopeInPath(scope)) {
                return vdecls;
            }

            final AtomicReference<Space> annoPrefix = new AtomicReference<>();
            vdecls = vdecls.withLeadingAnnotations(ListUtils.map(vdecls.getLeadingAnnotations(), anno -> {
                if (PARAMETER.matches(anno)) {
                    annoPrefix.set(anno.getPrefix());
                    return null;
                }
                return anno;
            }));
            if (annoPrefix.get() != null) {
                vdecls = vdecls.withPrefix(annoPrefix.get());
            }
            return vdecls;
        }

        @Override
        public J.MethodDeclaration visitMethodDeclaration(J.MethodDeclaration method, ExecutionContext ctx) {
            J.MethodDeclaration m = super.visitMethodDeclaration(method, ctx);
            if (!getCursor().dropParentUntil(J.ClassDeclaration.class::isInstance).isScopeInPath(scope)) {
                return m;
            }
            // Replace @Test with @ParameterizedTest
            m = m.withLeadingAnnotations(ListUtils.map(m.getLeadingAnnotations(), annotation -> {
                if (JUPITER_TEST.matches(annotation) || JUNIT_TEST.matches(annotation)) {
                    List<Comment> annotationComments = annotation.getComments();
                    if (parameterizedTestAnnotationParameters == null) {
                        annotation = annotation.withTemplate(parameterizedTestTemplate, getCursor(),
                                annotation.getCoordinates().replace());
                    } else {
                        annotation = annotation.withTemplate(parameterizedTestTemplate, getCursor(),
                                annotation.getCoordinates().replace(), parameterizedTestAnnotationParameters.get(0));
                    }
                    if (!annotationComments.isEmpty()) {
                        annotation = annotation.withComments(annotationComments);
                    }
                }
                return annotation;
            }));

            // Add @MethodSource, insert test init statement, add test method parameters
            if (m.getLeadingAnnotations().stream().anyMatch(PARAMETERIZED_TEST::matches)) {
                m = m.withTemplate(methodSourceTemplate, getCursor(),
                        m.getCoordinates().addAnnotation(Comparator.comparing(J.Annotation::getSimpleName)));
                assert m.getBody() != null;
                JavaCoordinates newStatementCoordinates = !m.getBody().getStatements().isEmpty() ? m.getBody().getStatements().get(0).getCoordinates().before() : m.getBody().getCoordinates().lastStatement();
                m = m.withTemplate(initMethodStatementTemplate, getCursor(), newStatementCoordinates, initStatementParamString);
                m = maybeAutoFormat(m, m.withParameters(parameterizedTestMethodParameters), m.getName(), ctx, getCursor().getParentTreeCursor());
            }

            // Change constructor to test init method
            if (initMethodDeclarationTemplate == null && m.isConstructor()) {
                m = m.withName(m.getName().withSimpleName(initMethodName));
                m = maybeAutoFormat(m, m.withReturnTypeExpression(new J.Primitive(randomId(), Space.EMPTY, Markers.EMPTY, JavaType.Primitive.Void)),
                        m.getName(), ctx, getCursor().getParentTreeCursor());

                // converting a constructor to a void init method may require removing final modifiers from field vars.
                if (m.getBody() != null) {
                    Set<String> fieldNames = m.getBody().getStatements().stream()
                            .filter(J.Assignment.class::isInstance).map(J.Assignment.class::cast)
                            .map(it -> {
                                if (it.getVariable() instanceof J.FieldAccess) {
                                    return ((J.FieldAccess) it.getVariable()).getName().getSimpleName();
                                }
                                return it.getVariable() instanceof J.Identifier ? ((J.Identifier) it.getVariable()).getSimpleName() : null;
                            })
                            .collect(Collectors.toSet());
                    getCursor().dropParentUntil(J.ClassDeclaration.class::isInstance).putMessage("INIT_VARS", fieldNames);
                }
            }
            return m;
        }
    }
}<|MERGE_RESOLUTION|>--- conflicted
+++ resolved
@@ -181,11 +181,7 @@
                     "@ParameterizedTest";
 
             JavaParser.Builder<?, ?> javaParserBuilder = JavaParser.fromJavaVersion()
-<<<<<<< HEAD
-                    .classpathFromResources(ctx, "junit-jupiter-api-5.9.2", "junit-jupiter-params-5.9.2");
-=======
-              .classpathFromResources(ctx, "junit-jupiter-api-5.9", "junit-jupiter-params-5.9");
->>>>>>> 6363365e
+                    .classpathFromResources(ctx, "junit-jupiter-api-5.9", "junit-jupiter-params-5.9");
 
             this.parameterizedTestTemplate = JavaTemplate.builder(parameterizedTestAnnotationTemplate)
                     .javaParser(javaParserBuilder)
